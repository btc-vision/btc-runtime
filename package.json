{
    "name": "@btc-vision/btc-runtime",
    "version": "1.9.0",
    "description": "Bitcoin Smart Contract Runtime",
    "main": "btc/index.ts",
    "scripts": {},
    "types": "btc/index.ts",
    "keywords": [
        "bitcoin",
        "smart",
        "contract",
        "runtime",
        "opnet",
        "OP_NET"
    ],
    "homepage": "https://opnet.org",
    "author": "BlobMaster41",
    "license": "MIT",
    "devDependencies": {
<<<<<<< HEAD
        "@types/node": "^22.15.29",
        "assemblyscript": "^0.28.1"
=======
        "@types/node": "^24.0.13",
        "assemblyscript": "^0.28.3"
>>>>>>> 4e17e3b9
    },
    "repository": {
        "type": "git",
        "url": "https://github.com/btc-vision/btc-runtime"
    },
    "type": "module",
    "files": [
        "package.json",
        "runtime",
        "runtime/*.ts",
        "runtime/**/*.ts",
        "!**/*.js.map",
        "!**/*.tsbuildinfo",
        "test/*.ts"
    ],
    "dependencies": {
        "@assemblyscript/loader": "^0.28.3",
        "@btc-vision/as-bignum": "^0.0.5",
<<<<<<< HEAD
        "@btc-vision/opnet-transform": "^0.1.5",
        "@eslint/js": "^9.28.0",
=======
        "@btc-vision/opnet-transform": "^0.1.7",
        "@eslint/js": "^9.31.0",
>>>>>>> 4e17e3b9
        "gulplog": "^2.2.0",
        "ts-node": "^10.9.2",
        "typescript": "^5.8.3",
        "typescript-eslint": "^8.36.0"
    }
}<|MERGE_RESOLUTION|>--- conflicted
+++ resolved
@@ -17,13 +17,8 @@
     "author": "BlobMaster41",
     "license": "MIT",
     "devDependencies": {
-<<<<<<< HEAD
-        "@types/node": "^22.15.29",
-        "assemblyscript": "^0.28.1"
-=======
         "@types/node": "^24.0.13",
         "assemblyscript": "^0.28.3"
->>>>>>> 4e17e3b9
     },
     "repository": {
         "type": "git",
@@ -42,13 +37,8 @@
     "dependencies": {
         "@assemblyscript/loader": "^0.28.3",
         "@btc-vision/as-bignum": "^0.0.5",
-<<<<<<< HEAD
-        "@btc-vision/opnet-transform": "^0.1.5",
-        "@eslint/js": "^9.28.0",
-=======
         "@btc-vision/opnet-transform": "^0.1.7",
         "@eslint/js": "^9.31.0",
->>>>>>> 4e17e3b9
         "gulplog": "^2.2.0",
         "ts-node": "^10.9.2",
         "typescript": "^5.8.3",
