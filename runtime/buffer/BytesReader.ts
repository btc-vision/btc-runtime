--- conflicted
+++ resolved
@@ -14,10 +14,6 @@
     U64_BYTE_LENGTH,
     U8_BYTE_LENGTH,
 } from '../utils';
-<<<<<<< HEAD
-import {sizeof} from 'builtins';
-=======
->>>>>>> 52cdacb8
 
 @final
 export class BytesReader {
