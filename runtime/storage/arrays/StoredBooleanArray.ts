import { BytesWriter } from '../../buffer/BytesWriter';
import { Blockchain } from '../../env';
import { Revert } from '../../types/Revert';
import {
    addUint8ArraysBE,
    bigEndianAdd,
    encodeBasePointer,
    GET_EMPTY_BUFFER,
    getBit,
    readLengthAndStartIndex,
    setBit,
    u64ToBE32Bytes,
} from '../../math/bytes';

/**
 * @class StoredBooleanArray
 * Manages an array of boolean values across multiple storage slots.
 * Each slot is a 32-byte Uint8Array, each containing 256 bits (1 bit per boolean).
 *
 * For example:
 *  - slot 0 stores indexes [0..255]
 *  - slot 1 stores indexes [256..511]
 *  - ...
 *  Note: This is designed to wrap around.
 */
@final
export class StoredBooleanArray {
    private readonly basePointer: Uint8Array;
    private readonly lengthPointer: Uint8Array;

    private _values: Map<u32, Uint8Array> = new Map();
    private _isChanged: Set<u32> = new Set();

    private _length: u32 = 0;
    private _startIndex: u32 = 0;
    private _isChangedLength: bool = false;
    private _isChangedStartIndex: bool = false;

<<<<<<< HEAD
    private MAX_LENGTH: u32 = u32.MAX_VALUE - 1;
=======
    private readonly MAX_LENGTH: u64 = u32.MAX_VALUE - 1;

    private nextItemOffset: u32 = 0;
>>>>>>> 51f444e3

    /**
     * @constructor
     * @param {u16} pointer       - The primary pointer identifier.
     * @param {Uint8Array} subPtr - The sub-pointer for memory slot addressing.
     *
     * The code below treats the first 16 bytes of `lengthPointer` as storing [length, startIndex].
     */
    constructor(
        public pointer: u16,
        public subPtr: Uint8Array,
    ) {
        assert(
            subPtr.length <= 30,
            `You must pass a 30 bytes sub-pointer. (StoredBooleanArray, got ${subPtr.length})`,
        );

        const basePointer = encodeBasePointer(pointer, subPtr);
        this.lengthPointer = Uint8Array.wrap(basePointer.buffer);
        this.basePointer = bigEndianAdd(basePointer, 1);

        const storedLenStart = Blockchain.getStorageAt(basePointer);
        const data = readLengthAndStartIndex(storedLenStart);

        this._length = data[0];
        this._startIndex = data[1];
    }

    /**
     * Set the maximum length of the array.
     * This is a safety check to prevent unbounded usage.
     */
    @inline
    public setMaxLength(maxLength: u32): void {
        if (maxLength > this.MAX_LENGTH) {
            throw new Revert('setMaxLength: maxLength exceeds MAX_LENGTH');
        }

        this.MAX_LENGTH = maxLength;
    }

    @inline
<<<<<<< HEAD
    public has(index: u32): bool {
=======
    public get previousOffset(): u32 {
        return <u32>(
            ((this._startIndex +
                <u64>(this.nextItemOffset === 0 ? this.nextItemOffset : this.nextItemOffset - 1)) %
                this.MAX_LENGTH)
        );
    }

    @inline
    public has(index: u64): bool {
>>>>>>> 51f444e3
        return index < this._length;
    }

    /**
     * Get the next item in the array, starting from the current offset.
     * This is useful for iterating through the array.
     */
    @inline
    public next(): bool {
        const value = this.get(this.nextItemOffset);
        this.nextItemOffset += 1;

        return value;
    }

    /**
     * Apply the starting index with n offset.
     */
    @inline
    public applyNextOffsetToStartingIndex(): void {
        if (!this.nextItemOffset) return;

        this._startIndex += this.nextItemOffset - 1;
        this._isChangedStartIndex = true;
        this.nextItemOffset = 0;
    }

    @inline
    public incrementStartingIndex(): void {
        if (this._startIndex >= this.MAX_LENGTH) {
            this._startIndex = 0;
        } else {
            this._startIndex += 1;
        }

        this._isChangedStartIndex = true;
    }

    /**
     * Retrieve boolean at `index`.
     */
    @operator('[]')
    @inline
    public get(index: u32): bool {
        if (index >= this._length) {
            throw new Revert(
                `get: index out of range (${index} >= ${this._length}, boolean array)`,
            );
        }

        const effectiveIndex = this._startIndex + index;
        const wrappedIndex =
            effectiveIndex < this.MAX_LENGTH ? effectiveIndex : effectiveIndex % this.MAX_LENGTH;

        const slotIndex = wrappedIndex / 256;
        const bitIndex = <u16>(wrappedIndex % 256);

        this.ensureSlotLoaded(slotIndex);

        const slotValue = this._values.get(slotIndex);
        return slotValue ? getBit(slotValue, bitIndex) : false;
    }

    /**
     * Set boolean at `index`.
     */
    @operator('[]=')
    @inline
    public set(index: u32, value: bool): void {
        if (index >= this._length) {
            throw new Revert(
                `set: index out of range (${index} >= ${this._length}, boolean array)`,
            );
        }

        const effectiveIndex = this._startIndex + index;
        const wrappedIndex =
            effectiveIndex < this.MAX_LENGTH ? effectiveIndex : effectiveIndex % this.MAX_LENGTH;

        const slotIndex = wrappedIndex / 256;
        const bitIndex = <u16>(wrappedIndex % 256);

        this.ensureSlotLoaded(slotIndex);

        const slotValue = this._values.get(slotIndex);
        if (slotValue) {
            const oldVal = getBit(slotValue, bitIndex);
            if (oldVal != value) {
                setBit(slotValue, bitIndex, value);
                this._isChanged.add(slotIndex);
            }
        }
    }

    /**
     * Push a new boolean at the "end" of the array.
     */
    @inline
    public push(value: bool): void {
        if (this._length >= this.MAX_LENGTH) {
            throw new Revert('push: reached max allowed length (boolean array)');
        }

        const newIndex = this._length;
        const effectiveIndex = this._startIndex + newIndex;
        const wrappedIndex =
            effectiveIndex < this.MAX_LENGTH ? effectiveIndex : effectiveIndex % this.MAX_LENGTH;

        const slotIndex = wrappedIndex / 256;
        const bitIndex = <u16>(wrappedIndex % 256);

        this.ensureSlotLoaded(slotIndex);

        const slotValue = this._values.get(slotIndex);
        if (slotValue) {
            setBit(slotValue, bitIndex, value);
            this._isChanged.add(slotIndex);
        }

        this._length += 1;
        this._isChangedLength = true;
    }

    /**
     * Delete the boolean at `index` by setting it to false.
     */
    @inline
    public delete(index: u32): void {
        if (index >= this._length) {
            throw new Revert('delete: index out of range (boolean array)');
        }

        const effectiveIndex = this._startIndex + index;
        const wrappedIndex =
            effectiveIndex < this.MAX_LENGTH ? effectiveIndex : effectiveIndex % this.MAX_LENGTH;

        const slotIndex = wrappedIndex / 256;
        const bitIndex = <u16>(wrappedIndex % 256);

        this.ensureSlotLoaded(slotIndex);

        const slotValue = this._values.get(slotIndex);
        if (slotValue) {
            const oldVal = getBit(slotValue, bitIndex);
            if (oldVal) {
                setBit(slotValue, bitIndex, false);
                this._isChanged.add(slotIndex);
            }
        }
    }

    @inline
    public removeItemFromLength(): void {
        if (this._length == 0) {
            throw new Revert('delete: array is empty');
        }

        this._length -= 1;
        this._isChangedLength = true;
    }

    /**
     * Remove the last element by setting it false and decrementing length.
     */
    @inline
    public deleteLast(): void {
        if (this._length === 0) {
            throw new Revert('deleteLast: array is empty');
        }

        const lastIndex = this._length - 1;
        this.delete(lastIndex);

        this._length -= 1;
        this._isChangedLength = true;
    }

    /**
     * Commit any changed slots to storage, as well as length / startIndex if changed.
     */
    public save(): void {
        const changed = this._isChanged.values();
        for (let i = 0; i < changed.length; i++) {
            const slotIndex = changed[i];
            const slotValue = this._values.get(slotIndex);
            const storagePointer = this.calculateStoragePointer(slotIndex);

            Blockchain.setStorageAt(storagePointer, slotValue);
        }

        this._isChanged.clear();

        if (this._isChangedLength || this._isChangedStartIndex) {
            const w = new BytesWriter(32);
            w.writeU64(this._length);
            w.writeU64(this._startIndex);

            const data = w.getBuffer();
            Blockchain.setStorageAt(this.lengthPointer, data);

            this._isChangedLength = false;
            this._isChangedStartIndex = false;
        }
    }

    /**
     * Delete all slots in storage (that are loaded) + reset length + _startIndex.
     */
    @inline
    public deleteAll(): void {
        const keys = this._values.keys();
        const zeroArr = GET_EMPTY_BUFFER();
        for (let i = 0; i < keys.length; i++) {
            const slotIndex = keys[i];
            const storagePointer = this.calculateStoragePointer(slotIndex);
            Blockchain.setStorageAt(storagePointer, zeroArr);
        }

        const writer = new BytesWriter(32);
        Blockchain.setStorageAt(this.lengthPointer, writer.getBuffer());

        this._length = 0;
        this._startIndex = 0;
        this._isChangedLength = false;
        this._isChangedStartIndex = false;

        this._values.clear();
        this._isChanged.clear();
    }

    /**
     * Set multiple bools starting at `startIndex`.
     */
    @inline
    public setMultiple(startIndex: u32, values: bool[]): void {
        for (let i: u32 = 0; i < values.length; i++) {
            this.set(startIndex + i, values[i]);
        }
    }

    /**
     * Retrieve a batch of bools.
     */
    @inline
    public getAll(start: u32, count: u32): bool[] {
        if (start + count > this._length) {
            throw new Revert('getAll: range exceeds array length (boolean array)');
        }

        if (count > u32(u32.MAX_VALUE)) {
            throw new Revert('getAll: range exceeds max allowed (boolean array)');
        }

        const result = new Array<bool>(<i32>count);
        for (let i: u32 = 0; i < count; i++) {
            result[<i32>i] = this.get(start + i);
        }

        return result;
    }

    /**
     * Print out the array as "[true, false, ...]".
     */
    @inline
    public toString(): string {
        let s = '[';
        for (let i: u32 = 0; i < this._length; i++) {
            s += this.get(i).toString();
            if (i < this._length - 1) {
                s += ', ';
            }
        }
        s += ']';
        return s;
    }

    /**
     * Reset the array in memory (clear length, startIndex, caches), then save to storage.
     */
    @inline
    public reset(): void {
        this._length = 0;
        this._startIndex = 0;
        this._isChangedLength = true;
        this._isChangedStartIndex = true;

        this._values.clear();
        this._isChanged.clear();

        this.save();
    }

    /**
     * Current array length (number of booleans stored).
     */
    @inline
    public getLength(): u32 {
        return this._length;
    }

    @inline
    public setStartingIndex(index: u32): void {
        this._startIndex = index;
        this._isChangedStartIndex = true;
    }

    /**
     * Current starting index for the array.
     */
    @inline
    public startingIndex(): u32 {
        return this._startIndex;
    }

    /**
     * Ensure the 32-byte slot for `slotIndex` is loaded into _values.
     */
    private ensureSlotLoaded(slotIndex: u32): void {
        if (!this._values.has(slotIndex)) {
            const pointer = this.calculateStoragePointer(slotIndex);
            const stored = Blockchain.getStorageAt(pointer);
            this._values.set(slotIndex, stored);
        }
    }

    /**
     * Convert `slotIndex` -> pointer = basePointer + (slotIndex + 1), as big-endian addition.
     */
    private calculateStoragePointer(slotIndex: u32): Uint8Array {
        const offset = u64ToBE32Bytes(slotIndex);
        return addUint8ArraysBE(this.basePointer, offset);
    }
}<|MERGE_RESOLUTION|>--- conflicted
+++ resolved
@@ -36,13 +36,9 @@
     private _isChangedLength: bool = false;
     private _isChangedStartIndex: bool = false;
 
-<<<<<<< HEAD
     private MAX_LENGTH: u32 = u32.MAX_VALUE - 1;
-=======
-    private readonly MAX_LENGTH: u64 = u32.MAX_VALUE - 1;
 
     private nextItemOffset: u32 = 0;
->>>>>>> 51f444e3
 
     /**
      * @constructor
@@ -71,6 +67,15 @@
         this._startIndex = data[1];
     }
 
+    @inline
+    public get previousOffset(): u32 {
+        return <u32>(
+            ((this._startIndex +
+                    <u64>(this.nextItemOffset === 0 ? this.nextItemOffset : this.nextItemOffset - 1)) %
+                this.MAX_LENGTH)
+        );
+    }
+
     /**
      * Set the maximum length of the array.
      * This is a safety check to prevent unbounded usage.
@@ -85,20 +90,7 @@
     }
 
     @inline
-<<<<<<< HEAD
     public has(index: u32): bool {
-=======
-    public get previousOffset(): u32 {
-        return <u32>(
-            ((this._startIndex +
-                <u64>(this.nextItemOffset === 0 ? this.nextItemOffset : this.nextItemOffset - 1)) %
-                this.MAX_LENGTH)
-        );
-    }
-
-    @inline
-    public has(index: u64): bool {
->>>>>>> 51f444e3
         return index < this._length;
     }
 
