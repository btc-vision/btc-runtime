--- conflicted
+++ resolved
@@ -47,22 +47,13 @@
     /** Track which slotIndexes are changed and need saving. */
     protected _isChanged: Set<u32> = new Set();
 
-<<<<<<< HEAD
-    /**
-     * Maximum length to prevent unbounded usage.
-     * Adjust to fit your constraints (e.g. `u32.MAX_VALUE`).
-     */
-    protected MAX_LENGTH: u32 = u32.MAX_VALUE - 1;
-
-=======
->>>>>>> c78257eb
     private nextItemOffset: u32 = 0;
 
     protected constructor(
         public pointer: u16,
         public subPointer: Uint8Array,
         protected defaultValue: T,
-        protected readonly MAX_LENGTH: u64 = DEFAULT_MAX_LENGTH,
+        protected MAX_LENGTH: u32 = DEFAULT_MAX_LENGTH,
     ) {
         assert(
             subPointer.length <= 30,
