--- conflicted
+++ resolved
@@ -1,56 +1,6 @@
-<<<<<<< HEAD
 import { Sha256 } from '../SHA256/sha256';
 import { ripemd160f } from '../SHA256/ripemd160f';
 import { Blockchain } from './index';
-=======
-// @ts-ignore
-@external('env', 'environment')
-export declare function getEnvironmentVariables(offset: u32, length: u32, result: ArrayBuffer): void;
-
-// @ts-ignore
-@external('env', 'calldata')
-export declare function getCalldata(offset: u32, length: u32, result: ArrayBuffer): void;
-
-// @ts-ignore
-@external('env', 'load')
-export declare function loadPointer(key: ArrayBuffer, result: ArrayBuffer): void;
-
-// @ts-ignore
-@external('env', 'store')
-export declare function storePointer(key: ArrayBuffer, value: ArrayBuffer): void;
-
-// @ts-ignore
-@external('env', 'tload')
-export declare function tLoadPointer(key: ArrayBuffer, result: ArrayBuffer): void;
-
-// @ts-ignore
-@external('env', 'tstore')
-export declare function tStorePointer(key: ArrayBuffer, value: ArrayBuffer): void;
-
-// @ts-ignore
-@external('env', 'deployFromAddress')
-export declare function deployFromAddress(originAddress: ArrayBuffer, salt: ArrayBuffer, calldata: ArrayBuffer, calldataLength: u32, resultAddress: ArrayBuffer): u32;
-
-// @ts-ignore
-@external('env', 'call')
-export declare function callContract(address: ArrayBuffer, calldata: ArrayBuffer, calldataLength: u32, resultLength: ArrayBuffer): u32;
-
-// @ts-ignore
-@external('env', 'callResult')
-export declare function getCallResult(offset: u32, length: u32, result: ArrayBuffer): void;
-
-// @ts-ignore
-@external('debug', 'log')
-export declare function log(data: ArrayBuffer, dataLength: u32): void;
-
-// @ts-ignore
-@external('env', 'emit')
-export declare function emit(data: ArrayBuffer, dataLength: u32): void;
-
-// @ts-ignore
-@external('env', 'sha256')
-export declare function _sha256(data: ArrayBuffer, dataLength: u32, result: ArrayBuffer): void;
->>>>>>> e3e2e023
 
 export function sha256(data: Uint8Array): Uint8Array {
     return Sha256.hash(data);
@@ -64,20 +14,6 @@
     return Blockchain.mockedTransactionInputs();
 }
 
-<<<<<<< HEAD
 export function outputs(): Uint8Array {
     return Blockchain.mockedTransactionOutput();
-}
-=======
-// @ts-ignore
-@external('env', 'blockHash')
-export declare function getBlockHash(block_number: u64, result: ArrayBuffer): void;
-
-// @ts-ignore
-@external('env', 'accountType')
-export declare function getAccountType(address: ArrayBuffer): u32;
-
-// @ts-ignore
-@external('env', 'exit')
-export declare function env_exit(status: u32, data: ArrayBuffer, dataLength: u32): void;
->>>>>>> e3e2e023
+}