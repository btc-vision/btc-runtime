--- conflicted
+++ resolved
@@ -31,51 +31,23 @@
 export declare function callContract(address: ArrayBuffer, calldata: ArrayBuffer, calldataLength: u32, resultLength: ArrayBuffer): u32;
 
 // @ts-ignore
-<<<<<<< HEAD
-@external('env', 'emit')
-export declare function emit(data: Uint8Array): void;
-=======
 @external('env', 'callResult')
 export declare function getCallResult(offset: u32, length: u32, result: ArrayBuffer): void;
 
 // @ts-ignore
 @external('debug', 'log')
 export declare function log(data: ArrayBuffer, dataLength: u32): void;
->>>>>>> 2865d608
 
 // @ts-ignore
 @external('env', 'emit')
 export declare function emit(data: ArrayBuffer, dataLength: u32): void;
 
-// @ts-ignore
-<<<<<<< HEAD
 export function sha256(data: Uint8Array): Uint8Array {
     return Sha256.hash(data);
 }
 
-// @ts-ignore
 export function ripemd160(data: Uint8Array): Uint8Array {
     return ripemd160f(data);
-=======
-@external('env', 'sha256')
-export declare function _sha256(data: ArrayBuffer, dataLength: u32, result: ArrayBuffer): void;
-
-export function sha256(data: Uint8Array): Uint8Array {
-    const resultBuffer = new ArrayBuffer(32);
-    _sha256(data.buffer, data.length, resultBuffer);
-    return Uint8Array.wrap(resultBuffer);
-}
-
-// @ts-ignore
-@external('env', 'ripemd160')
-export declare function _ripemd160(data: ArrayBuffer, dataLength: u32, result: ArrayBuffer): void;
-
-export function ripemd160(data: Uint8Array): Uint8Array {
-    const resultBuffer = new ArrayBuffer(20);
-    _ripemd160(data.buffer, data.length, resultBuffer);
-
-    return Uint8Array.wrap(resultBuffer);
->>>>>>> 2865d608
 }
 
 // @ts-ignore
@@ -91,19 +63,14 @@
 export declare function getInputsSize(): u32;
 
 // @ts-ignore
-<<<<<<< HEAD
 //@external('env', 'outputs')
 export function outputs(): Uint8Array {
     return Blockchain.mockedTransactionOutput();
 }
-=======
-@external('env', 'outputs')
-export declare function outputs(result: ArrayBuffer): void;
 
 // @ts-ignore
 @external('env', 'outputsSize')
 export declare function getOutputsSize(): u32;
->>>>>>> 2865d608
 
 // @ts-ignore
 @external('env', 'verifySchnorrSignature')
