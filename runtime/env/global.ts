--- conflicted
+++ resolved
@@ -60,15 +60,8 @@
 }
 
 // @ts-ignore
-<<<<<<< HEAD
-//@external('env', 'inputs')
-export function inputs(): Uint8Array {
-    return new Uint8Array(1);
-}
-=======
 @external('env', 'inputsSize')
 export declare function getInputsSize(): u32;
->>>>>>> d6c70892
 
 // @ts-ignore
 //@external('env', 'outputs')
