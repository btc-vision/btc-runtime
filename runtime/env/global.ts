import { Sha256 } from '../SHA256/sha256';
import { ripemd160f } from '../SHA256/ripemd160f';
import { Blockchain } from './index';

export function sha256(data: Uint8Array): Uint8Array {
<<<<<<< HEAD
    return Sha256.hash(data);
}

=======

    const resultBuffer = new ArrayBuffer(32);
    _sha256(data.buffer, data.length, resultBuffer);
    return Uint8Array.wrap(resultBuffer);
}

export function sha256String(data: string): Uint8Array {
    return sha256(stringToBytes(data));
}

function stringToBytes(str: string): Uint8Array {
    const bytes = String.UTF8.encode(str);
    return Uint8Array.wrap(bytes);
}

// @ts-ignore
@external('env', 'ripemd160')
export declare function _ripemd160(data: ArrayBuffer, dataLength: u32, result: ArrayBuffer): void;

>>>>>>> 4e17e3b9
export function ripemd160(data: Uint8Array): Uint8Array {
    return ripemd160f(data);
}

export function inputs(): Uint8Array {
    return Blockchain.mockedTransactionInputs();
}

export function outputs(): Uint8Array {
    return Blockchain.mockedTransactionOutput();
}

export * from './Atomic';<|MERGE_RESOLUTION|>--- conflicted
+++ resolved
@@ -3,15 +3,7 @@
 import { Blockchain } from './index';
 
 export function sha256(data: Uint8Array): Uint8Array {
-<<<<<<< HEAD
     return Sha256.hash(data);
-}
-
-=======
-
-    const resultBuffer = new ArrayBuffer(32);
-    _sha256(data.buffer, data.length, resultBuffer);
-    return Uint8Array.wrap(resultBuffer);
 }
 
 export function sha256String(data: string): Uint8Array {
@@ -23,11 +15,6 @@
     return Uint8Array.wrap(bytes);
 }
 
-// @ts-ignore
-@external('env', 'ripemd160')
-export declare function _ripemd160(data: ArrayBuffer, dataLength: u32, result: ArrayBuffer): void;
-
->>>>>>> 4e17e3b9
 export function ripemd160(data: Uint8Array): Uint8Array {
     return ripemd160f(data);
 }
