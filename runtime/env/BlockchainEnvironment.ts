--- conflicted
+++ resolved
@@ -13,12 +13,9 @@
 import { Calldata } from '../types';
 import { TransactionOutput } from './classes/UTXO';
 import { Revert } from '../types/Revert';
-<<<<<<< HEAD
+import { Selector } from '../math/abi';
 import { sha256 } from './global';
 import { U16_BYTE_LENGTH, U32_BYTE_LENGTH, U64_BYTE_LENGTH, U8_BYTE_LENGTH } from '../utils';
-=======
-import { Selector } from '../math/abi';
->>>>>>> 1f453c96
 
 export * from '../env/global';
 
