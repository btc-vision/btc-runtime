--- conflicted
+++ resolved
@@ -7,27 +7,6 @@
 import { Address } from '../types/Address';
 import { Block } from './classes/Block';
 import { Transaction } from './classes/Transaction';
-<<<<<<< HEAD
-
-=======
-import {
-    callContract,
-    deployFromAddress,
-    emit,
-    env_exit,
-    getAccountType,
-    getBlockHash,
-    getCallResult,
-    loadPointer,
-    log,
-    sha256,
-    storePointer,
-    tLoadPointer,
-    tStorePointer,
-    validateBitcoinAddress,
-    verifySchnorrSignature,
-} from './global';
->>>>>>> 9ae3e4a4
 import { eqUint, MapUint8Array } from '../generic/MapUint8Array';
 import { EMPTY_BUFFER } from '../math/bytes';
 import { Plugin } from '../plugins/Plugin';
@@ -331,21 +310,11 @@
     }
 
     public getAccountType(address: Address): u32 {
-<<<<<<< HEAD
         return 0;
     }
 
     public getBlockHash(blockNumber: u64): Uint8Array {
         return new Uint8Array(32);
-=======
-        return getAccountType(address.buffer);
-    }
-
-    public getBlockHash(blockNumber: u64): Uint8Array {
-        const hash = new ArrayBuffer(32);
-        getBlockHash(blockNumber, hash);
-        return Uint8Array.wrap(hash);
->>>>>>> 9ae3e4a4
     }
 
     private createContractIfNotExists(): void {
@@ -371,21 +340,6 @@
     }
 
     private hasPointerTransientStorageHash(pointer: Uint8Array): bool {
-<<<<<<< HEAD
-        return this.storage.has(pointer);
-=======
-        if (this.transientStorage.has(pointer)) {
-            return true;
-        }
-
-        // we attempt to load the requested pointer.
-        const resultBuffer = new ArrayBuffer(32);
-        tLoadPointer(pointer.buffer, resultBuffer);
-
-        const value: Uint8Array = Uint8Array.wrap(resultBuffer);
-        this.transientStorage.set(pointer, value); // cache the value
-
-        return !eqUint(value, EMPTY_BUFFER);
->>>>>>> 9ae3e4a4
+        return this.transientStorage.has(pointer);
     }
 }