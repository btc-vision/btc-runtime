import { u256 } from '@btc-vision/as-bignum/assembly';
import { BytesReader } from '../buffer/BytesReader';
import { BytesWriter } from '../buffer/BytesWriter';
import { OP_NET } from '../contracts/OP_NET';
import { NetEvent } from '../events/NetEvent';
import { Potential } from '../lang/Definitions';
import { Address } from '../types/Address';
import { Block } from './classes/Block';
import { Transaction } from './classes/Transaction';
import { eqUint, MapUint8Array } from '../generic/MapUint8Array';
import { EMPTY_BUFFER } from '../math/bytes';
import { Plugin } from '../plugins/Plugin';
import { Calldata } from '../types';
import { TransactionOutput } from './classes/UTXO';
import { Revert } from '../types/Revert';
import { Selector } from '../math/abi';
import { sha256 } from './global';
import { U16_BYTE_LENGTH, U32_BYTE_LENGTH, U64_BYTE_LENGTH, U8_BYTE_LENGTH } from '../utils';
import { Network, Networks } from '../script/Networks';

export * from '../env/global';

/**
 * CallResult encapsulates the outcome of a cross-contract call.
 * Contains both a success flag and the response data, enabling try-catch patterns.
 */
@final
export class CallResult {
    constructor(
        public readonly success: boolean,
        public readonly data: BytesReader,
    ) {}
}

/**
 * BlockchainEnvironment - Core Runtime Environment for OP_NET Smart Contracts
 *
 * Provides the interface between smart contracts and the blockchain runtime,
 * managing storage, cross-contract calls, cryptographic operations, and execution context.
 *
 * @module BlockchainEnvironment
 */
@final
export class BlockchainEnvironment {
    /**
     * Standard dead address for burn operations.
     * Assets sent here are permanently unrecoverable.
     */
    public readonly DEAD_ADDRESS: Address = Address.dead();

    private storage: MapUint8Array = new MapUint8Array();
    private transientStorage: MapUint8Array = new MapUint8Array();
    private _selfContract: Potential<OP_NET> = null;
    private _plugins: Plugin[] = [];
<<<<<<< HEAD

    private _mockedCallResult: Uint8Array = new Uint8Array(1);
    private _mockedValidateBitcoinAddressResult: bool = false;
    private _mockedDeployContractResponse: Address = new Address();
    private _mockedVerifySchnorrSignature: boolean = false;
    private _mockedOutputs: TransactionOutput[] = [];

=======
>>>>>>> 5f571523
    private _network: Networks = Networks.Unknown;

    /**
     * Returns the current blockchain network identifier.
     *
     * @returns The network enum value (Mainnet, Testnet, etc.)
     * @throws {Revert} When network is not initialized
     *
     * @remarks
     * Determines address validation rules and network-specific constants.
     */
    @inline
    public get network(): Networks {
        if (this._network === Networks.Unknown) {
            throw new Revert('Network is required');
        }
        return this._network as Networks;
    }

    @inline
    public set network(network: Networks) {
        if (this._network !== Networks.Unknown) {
            throw new Revert('Network is already set');
        }

        this._network = network;
        this._chainId = Network.getChainId(network);
    }

    private _block: Potential<Block> = null;

    /**
     * Provides access to current block information.
     *
     * @returns Block object containing hash, number, and median time
     * @throws {Revert} When block context is not initialized
     *
     * @warning Block timestamps can vary ±900 seconds. Use median time for reliability.
     *          Never use block properties for randomness generation.
     *
     * @example
     * ```typescript
     * const currentBlock = Blockchain.block;
     * const blockNumber = currentBlock.number;
     * const blockTime = currentBlock.medianTime;
     * ```
     */
    @inline
    public get block(): Block {
        if (!this._block) {
            throw new Revert('Block is required');
        }
        return this._block as Block;
    }

    private _tx: Potential<Transaction> = null;

    /**
     * Provides access to current transaction information.
     *
     * @returns Transaction object with caller, origin, and tx identifiers
     * @throws {Revert} When transaction context is not initialized
     *
     * @warning tx.caller = immediate calling contract (changes in call chain)
     *          tx.origin = original transaction initiator (stays constant)
     *          Using tx.origin for authentication is usually wrong.
     *
     * @example
     * ```typescript
     * const tx = Blockchain.tx;
     * const directCaller = tx.caller;    // Who called this function
     * const txInitiator = tx.origin;     // Who started the transaction
     * ```
     */
    @inline
    public get tx(): Transaction {
        if (!this._tx) {
            throw new Revert('Transaction is required');
        }
        return this._tx as Transaction;
    }

    private _contract: Potential<() => OP_NET> = null;

    /**
     * Returns the current contract instance.
     *
     * @returns The initialized OP_NET contract
     */
    public get contract(): OP_NET {
        return this._selfContract as OP_NET;
    }

    /**
     * Sets the contract factory function for lazy initialization.
     *
     * @param contract - Factory function that creates the contract instance
     */
    public set contract(contract: () => OP_NET) {
        this._contract = contract;
        this.createContractIfNotExists();
    }

    private _nextPointer: u16 = 0;

    /**
     * Generates the next available storage pointer.
     *
     * @returns Unique pointer value for storage allocation
     * @throws {Revert} When pointer space is exhausted (after 65,535 allocations)
     *
     * @warning Limited to 65,535 storage slots per contract.
     *          Use mappings for dynamic data to avoid exhaustion.
     *
     * @example
     * ```typescript
     * const ptr = Blockchain.nextPointer; // Gets next unique pointer
     * ```
     */
    public get nextPointer(): u16 {
        if (this._nextPointer === u16.MAX_VALUE) {
            throw new Revert(`Out of storage pointer.`);
        }
        this._nextPointer += 1;
        return this._nextPointer;
    }

    public _contractDeployer: Potential<Address> = null;

    /**
     * Returns the address that deployed this contract.
     *
     * @returns Deployer's address
     * @throws {Revert} When deployer is not set
     *
     * @remarks
     * Immutable after deployment. Often used for admin privileges.
     */
    public get contractDeployer(): Address {
        if (!this._contractDeployer) {
            throw new Revert('Deployer is required');
        }
        return this._contractDeployer as Address;
    }

    public _contractAddress: Potential<Address> = null;

    /**
     * Returns this contract's own address.
     *
     * @returns Current contract address
     * @throws {Revert} When address is not initialized
     *
     * @example
     * ```typescript
     * const selfAddress = Blockchain.contractAddress;
     * if (caller.equals(selfAddress)) {
     *     // Recursive call detected
     * }
     * ```
     */
    public get contractAddress(): Address {
        if (!this._contractAddress) {
            throw new Revert('Contract address is required');
        }
        return this._contractAddress as Address;
    }

    public _chainId: Potential<Uint8Array> = null;

    /**
     * Returns the blockchain's unique chain identifier.
     *
     * @returns 32-byte chain ID
     * @throws {Revert} When chain ID is not set
     *
     * @remarks
     * Used for replay protection and cross-chain message verification.
     */
    public get chainId(): Uint8Array {
        if (!this._chainId) {
            throw new Revert('Chain id is required');
        }
        return this._chainId as Uint8Array;
    }

    public _protocolId: Potential<Uint8Array> = null;

    /**
     * Returns the protocol version identifier.
     *
     * @returns 32-byte protocol ID
     * @throws {Revert} When protocol ID is not set
     */
    public get protocolId(): Uint8Array {
        if (!this._protocolId) {
            throw new Revert('Protocol id is required');
        }
        return this._protocolId as Uint8Array;
    }

    /**
     * Registers a plugin to extend contract functionality.
     *
     * @param plugin - Plugin instance to register
     *
     * @remarks
     * Plugins execute in registration order and have full access to contract state.
     */
    public registerPlugin(plugin: Plugin): void {
        this._plugins.push(plugin);
    }

    /**
     * Handles contract deployment initialization.
     *
     * @param calldata - Deployment parameters
     *
     * @remarks
     * Called once during deployment. State changes here are permanent.
     */
    public onDeployment(calldata: Calldata): void {
        for (let i: i32 = 0; i < this._plugins.length; i++) {
            const plugin = this._plugins[i];
            plugin.onDeployment(calldata);
        }
        this.contract.onDeployment(calldata);
    }

    /**
     * Pre-execution hook called before method execution.
     *
     * @param selector - Method selector being called
     * @param calldata - Method parameters
     *
     * @remarks
     * Used for access control, reentrancy guards, and validation.
     */
    public onExecutionStarted(selector: Selector, calldata: Calldata): void {
        for (let i: i32 = 0; i < this._plugins.length; i++) {
            const plugin = this._plugins[i];
            plugin.onExecutionStarted(selector, calldata);
        }
        this.contract.onExecutionStarted(selector, calldata);
    }

    /**
     * Post-execution hook called after successful method execution.
     *
     * @param selector - Method selector that was called
     * @param calldata - Method parameters that were passed
     *
     * @remarks
     * Only called on successful execution. Used for cleanup and events.
     */
    public onExecutionCompleted(selector: Selector, calldata: Calldata): void {
        for (let i: i32 = 0; i < this._plugins.length; i++) {
            const plugin = this._plugins[i];
            plugin.onExecutionCompleted(selector, calldata);
        }
        this.contract.onExecutionCompleted(selector, calldata);
    }

<<<<<<< HEAD
    public clearMockedResults(): void {
        this._mockedCallResult = new Uint8Array(1);
        this._mockedValidateBitcoinAddressResult = false;
        this._mockedDeployContractResponse = new Address();
        this._mockedVerifySchnorrSignature = false;
        this._mockedOutputs = [];
    }

    public mockCallResult(data: Uint8Array): void {
        this._mockedCallResult = data;
    }

    public mockValidateBitcoinAddressResult(result: bool): void {
        this._mockedValidateBitcoinAddressResult = result;
    }

    public mockDeployContractResponse(result: Address): void {
        this._mockedDeployContractResponse = result;
    }

    public mockVerifySchnorrSignature(result: boolean): void {
        this._mockedVerifySchnorrSignature = result;
    }

    public mockTransactionOutput(transactions: TransactionOutput[]): void {
        this._mockedOutputs = transactions;
    }

    public mockedTransactionInputs(): Uint8Array {
        throw new Revert('TODO.');
    }

    public mockedTransactionOutput(): Uint8Array {
        if (this._mockedOutputs.length > 250) {
            throw new Revert(`Out of storage pointer.`);
        }

        //const writer = new BytesWriter(this._mockedOutputs.length * (2 + 2 + 8 + 64 + 8) + 2);
        const writer = new BytesWriter(
            this._mockedOutputs.length *
                (U8_BYTE_LENGTH + U16_BYTE_LENGTH + U32_BYTE_LENGTH + 64 + U64_BYTE_LENGTH) +
                U16_BYTE_LENGTH,
        );
        writer.writeU16(u16(this._mockedOutputs.length));

        for (let i = 0; i < this._mockedOutputs.length; i++) {
            const output = this._mockedOutputs[i];

            //!!! Add support for flags
            writer.writeU8(1);
            writer.writeU16(output.index);

            /*!!! Add support
            if (output.scriptPublicKey !== null) {
                writer.writeBytesWithLength(<Uint8Array>output.scriptPublicKey)
            }
            */

            /*!!! Add support for null to*/
            if (output.to !== null) {
                writer.writeStringWithLength(<string>output.to);
            }

            writer.writeU64(output.value);
        }

        return writer.getBuffer();
    }

    public clearStorage(): void {
        this.storage.clear();
    }

=======
    /**
     * Initializes the blockchain environment with runtime parameters.
     *
     * @param data - Encoded environment data from the runtime
     *
     * @remarks
     * Called automatically by the runtime to set up execution context.
     */
>>>>>>> 5f571523
    public setEnvironmentVariables(data: Uint8Array): void {
        const reader: BytesReader = new BytesReader(data);

        const blockHash = reader.readBytes(32);
        const blockNumber = reader.readU64();
        const blockMedianTime = reader.readU64();
        const txId = reader.readBytes(32);
        const txHash = reader.readBytes(32);
        const contractAddress = reader.readAddress();
        const contractDeployer = reader.readAddress();
        const caller = reader.readAddress();
        const origin = reader.readAddress();
        const chainId = reader.readBytes(32);
        const protocolId = reader.readBytes(32);

<<<<<<< HEAD
        this._tx = new Transaction(caller, origin, txId, txHash, true);

=======
        this._tx = new Transaction(caller, origin, txId, txHash);
>>>>>>> 5f571523
        this._contractDeployer = contractDeployer;
        this._contractAddress = contractAddress;
        this._chainId = chainId;
        this._protocolId = protocolId;
        this._network = Network.fromChainId(this.chainId);
        this._block = new Block(blockHash, blockNumber, blockMedianTime);
    }

<<<<<<< HEAD
    public call(destinationContract: Address, _calldata: BytesWriter, stopExecutionOnFailure: boolean = true,): BytesReader {
=======
    /**
     * Executes a call to another contract with configurable failure handling.
     *
     * @param destinationContract - Target contract address
     * @param calldata - Encoded function call data
     * @param stopExecutionOnFailure - Whether to revert on call failure (default: true)
     * @returns CallResult with success flag and response data
     *
     * @example
     * ```typescript
     * // Traditional call - reverts on failure
     * const result = Blockchain.call(tokenAddress, calldata);
     * const balance = result.data.readU256();
     *
     * // Try-catch pattern - handles failure gracefully
     * const result = Blockchain.call(unknownContract, calldata, false);
     * if (result.success) {
     *     const data = result.data;
     *     // Process successful response
     * } else {
     *     // Handle failure without reverting
     *     this.handleCallFailure();
     * }
     * ```
     *
     * @warning Follow checks-effects-interactions pattern to prevent reentrancy:
     *          1. Check conditions
     *          2. Update state
     *          3. Make external call
     *
     * @remarks
     * The stopExecutionOnFailure parameter enables try-catch style error handling.
     * When false, failed calls return success=false instead of reverting.
     */
    public call(
        destinationContract: Address,
        calldata: BytesWriter,
        stopExecutionOnFailure: boolean = true,
    ): CallResult {
>>>>>>> 5f571523
        if (!destinationContract) {
            throw new Revert('Destination contract is required');
        }

        return new BytesReader(this._mockedCallResult);
    }

    /**
     * Emits a log message for debugging.
     *
     * @param data - String message to log
     *
     * @warning ONLY AVAILABLE IN UNIT TESTING FRAMEWORK.
     *          NOT available in production or testnet environments.
     *          Will fail if called outside of testing context.
     *
     * @example
     * ```typescript
     * // Only in unit tests:
     * Blockchain.log("Debug: Transfer initiated");
     * Blockchain.log(`Amount: ${amount.toString()}`);
     * ```
     */
    public log(data: string): void {
        console.log(data);
    }

<<<<<<< HEAD
    public emit(_event: NetEvent): void {}

    public validateBitcoinAddress(_address: string): bool {
        return this._mockedValidateBitcoinAddressResult;
=======
    /**
     * Emits a structured event for off-chain monitoring.
     *
     * @param event - NetEvent instance containing event data
     *
     * @remarks
     * Events are the primary mechanism for dApps to track state changes.
     * Events are not accessible within contracts.
     *
     * @example
     * ```typescript
     * class TransferredEvent extends NetEvent {
     *     constructor(operator: Address, from: Address, to: Address, amount: u256) {
     *         const data: BytesWriter = new BytesWriter(ADDRESS_BYTE_LENGTH * 3 + U256_BYTE_LENGTH);
     *         data.writeAddress(operator);
     *         data.writeAddress(from);
     *         data.writeAddress(to);
     *         data.writeU256(amount);
     *         super('Transferred', data);
     *     }
     * }
     * Blockchain.emit(new TransferredEvent(operator, sender, recipient, value));
     * ```
     */
    public emit(event: NetEvent): void {
        const data = event.getEventData();
        const writer = new BytesWriter(
            String.UTF8.byteLength(event.eventType) + 8 + data.byteLength,
        );

        writer.writeStringWithLength(event.eventType);
        writer.writeBytesWithLength(data);

        emit(writer.getBuffer().buffer, writer.bufferLength());
    }

    /**
     * Validates a Bitcoin address format for the current network.
     *
     * @param address - Bitcoin address string to validate
     * @returns true if valid for current network, false otherwise
     *
     * @warning Validation rules are network-specific:
     *          - Mainnet: bc1, 1, 3 prefixes
     *          - Testnet: tb1, m, n, 2 prefixes
     *
     * @example
     * ```typescript
     * if (!Blockchain.validateBitcoinAddress(userAddress)) {
     *     throw new Revert("Invalid Bitcoin address");
     * }
     * ```
     */
    public validateBitcoinAddress(address: string): bool {
        const writer = new BytesWriter(String.UTF8.byteLength(address));
        writer.writeString(address);

        const result = validateBitcoinAddress(writer.getBuffer().buffer, address.length);
        return result === 1;
>>>>>>> 5f571523
    }

    /**
     * Deploys a new contract using an existing contract as template.
     *
     * @param existingAddress - Template contract address
     * @param salt - Unique salt for deterministic addressing
     * @param calldata - Constructor parameters
     * @returns Address of newly deployed contract
     * @throws {Revert} When deployment fails
     *
     * @warning CREATE2 style deployment:
     *          Same salt + template = same address.
     *          Salt collision will cause deployment to fail.
     *
     * @example
     * ```typescript
     * const salt = u256.fromBytes(sha256("unique-id"));
     * const newToken = Blockchain.deployContractFromExisting(
     *     templateAddress,
     *     salt,
     *     constructorData
     * );
     * ```
     */
    public deployContractFromExisting(
        _existingAddress: Address,
        _salt: u256,
        calldata: BytesWriter,
    ): Address {
<<<<<<< HEAD
        return this._mockedDeployContractResponse;
=======
        const resultAddressBuffer = new ArrayBuffer(ADDRESS_BYTE_LENGTH);
        const callDataBuffer = calldata.getBuffer().buffer;

        const status = deployFromAddress(
            existingAddress.buffer,
            salt.toUint8Array(true).buffer,
            callDataBuffer,
            callDataBuffer.byteLength,
            resultAddressBuffer,
        );

        if (status !== 0) {
            throw new Revert('Failed to deploy contract');
        }

        const contractAddressReader = new BytesReader(Uint8Array.wrap(resultAddressBuffer));
        return contractAddressReader.readAddress();
>>>>>>> 5f571523
    }

    /**
     * Reads a value from persistent storage.
     *
     * @param pointerHash - 32-byte storage key
     * @returns 32-byte stored value (zeros if unset)
     *
     * @warning Cannot distinguish between unset and explicitly set to zero.
     *          Use hasStorageAt() to check existence.
     *
     * @example
     * ```typescript
     * const key = sha256("balance:" + address);
     * const balance = Blockchain.getStorageAt(key);
     * ```
     */
    public getStorageAt(pointerHash: Uint8Array): Uint8Array {
        this.hasPointerStorageHash(pointerHash);

        if (this.storage.has(pointerHash)) {
            return this.storage.get(pointerHash);
        }

        return new Uint8Array(32);
    }

    /**
     * Reads a value from transient storage (cleared after transaction).
     *
     * @param pointerHash - 32-byte storage key
     * @returns 32-byte stored value (zeros if unset)
     *
     * @warning NOT CURRENTLY ENABLED IN PRODUCTION.
     *          Transient storage functionality is experimental and only available in testing.
     *          Will fail if called in production or testnet environments.
     *          Storage is cleared after each transaction when enabled.
     *
     * @example
     * ```typescript
     * // Reentrancy guard pattern (when enabled)
     * const GUARD_KEY = sha256("reentrancy");
     * if (Blockchain.hasTransientStorageAt(GUARD_KEY)) {
     *     throw new Revert("Reentrancy detected");
     * }
     * Blockchain.setTransientStorageAt(GUARD_KEY, u256.One.toBytes());
     * ```
     */
    public getTransientStorageAt(pointerHash: Uint8Array): Uint8Array {
        if (this.hasPointerTransientStorageHash(pointerHash)) {
            return this.transientStorage.get(pointerHash);
        }

        return new Uint8Array(32);
    }

    /**
     * Computes SHA-256 hash of input data.
     *
     * @param buffer - Data to hash
     * @returns 32-byte hash result
     *
     * @example
     * ```typescript
     * const hash = Blockchain.sha256(data);
     * ```
     */
    @inline
    public sha256(buffer: Uint8Array): Uint8Array {
        return sha256(buffer);
    }

    /**
     * Computes double SHA-256 (Bitcoin's hash256).
     *
     * @param buffer - Data to hash
     * @returns 32-byte double hash result
     *
     * @remarks
     * Standard Bitcoin hash function used for transaction IDs and block hashes.
     *
     * @example
     * ```typescript
     * const txHash = Blockchain.hash256(transactionData);
     * ```
     */
    @inline
    public hash256(buffer: Uint8Array): Uint8Array {
        return sha256(sha256(buffer));
    }

    /**
     * Verifies a Schnorr signature (Bitcoin Taproot).
     *
     * @param publicKey - 32-byte public key
     * @param signature - 64-byte Schnorr signature
     * @param hash - 32-byte message hash
     * @returns true if signature is valid
     *
     * @warning Schnorr signatures differ from ECDSA:
     *          - Linear aggregation properties
     *          - Used in Taproot (post-2021)
     *
     * @example
     * ```typescript
     * const isValid = Blockchain.verifySchnorrSignature(
     *     signer,
     *     signature,
     *     messageHash
     * );
     * if (!isValid) throw new Revert("Invalid signature");
     * ```
     */
    public verifySchnorrSignature(
        _publicKey: Address,
        _signature: Uint8Array,
        _hash: Uint8Array,
    ): boolean {
<<<<<<< HEAD
        return this._mockedVerifySchnorrSignature;
=======
        const result: u32 = verifySchnorrSignature(publicKey.buffer, signature.buffer, hash.buffer);
        return result === 1;
>>>>>>> 5f571523
    }

    /**
     * Checks if an address is a contract (not an EOA).
     *
     * @param address - Address to check
     * @returns true if contract, false if EOA or uninitialized
     *
     * @warning Cannot distinguish between EOA with no transactions
     *          and uninitialized address.
     *
     * @example
     * ```typescript
     * if (!Blockchain.isContract(targetAddress)) {
     *     throw new Revert("Must be a contract");
     * }
     * ```
     */
    @inline
    public isContract(address: Address): boolean {
        return this.getAccountType(address) !== 0;
    }

    /**
     * Checks if persistent storage slot has a non-zero value.
     *
     * @param pointerHash - 32-byte storage key
     * @returns true if slot contains non-zero value
     *
     * @warning Cannot distinguish between never written and explicitly set to zero.
     *
     * @example
     * ```typescript
     * const EXISTS_KEY = sha256("user:exists:" + address);
     * if (!Blockchain.hasStorageAt(EXISTS_KEY)) {
     *     // First time user
     * }
     * ```
     */
    public hasStorageAt(pointerHash: Uint8Array): bool {
        const val: Uint8Array = this.getStorageAt(pointerHash);
        return !eqUint(val, EMPTY_BUFFER);
    }

    /**
     * Checks if transient storage slot has a non-zero value.
     *
     * @param pointerHash - 32-byte storage key
     * @returns true if slot contains non-zero value
     *
     * @warning NOT CURRENTLY ENABLED IN PRODUCTION.
     *          Transient storage functionality is experimental and only available in testing.
     *          Will fail if called in production or testnet environments.
     *
     * @remarks
     * Only reliable within single transaction context when enabled.
     */
    public hasTransientStorageAt(pointerHash: Uint8Array): bool {
        const val: Uint8Array = this.getTransientStorageAt(pointerHash);
        return !eqUint(val, EMPTY_BUFFER);
    }

    /**
     * Writes a value to persistent storage.
     *
     * @param pointerHash - 32-byte storage key
     * @param value - Value to store (will be padded/truncated to 32 bytes)
     *
     * @warning Storage writes cost significant gas (~20,000).
     *          Batch related updates when possible.
     *
     * @example
     * ```typescript
     * const key = sha256("balance:" + address);
     * Blockchain.setStorageAt(key, balance.toBytes());
     * ```
     */
    @inline
    public setStorageAt(pointerHash: Uint8Array, value: Uint8Array): void {
        this._internalSetStorageAt(pointerHash, value);
    }

    /**
     * Writes a value to transient storage.
     *
     * @param pointerHash - 32-byte storage key
     * @param value - 32-byte value to store
     * @throws {Revert} If key or value is not exactly 32 bytes
     *
     * @warning NOT CURRENTLY ENABLED IN PRODUCTION.
     *          Transient storage functionality is experimental and only available in testing.
     *          Will fail if called in production or testnet environments.
     *          Value must be exactly 32 bytes (no auto-padding).
     *          Storage is cleared after transaction completes when enabled.
     *
     * @example
     * ```typescript
     * // Reentrancy lock (when enabled)
     * Blockchain.setTransientStorageAt(LOCK_KEY, u256.One.toBytes());
     * // Lock automatically clears after transaction
     * ```
     */
    @inline
    public setTransientStorageAt(pointerHash: Uint8Array, value: Uint8Array): void {
        this._internalSetTransientStorageAt(pointerHash, value);
    }

    /**
     * Gets the account type identifier for an address.
     *
     * @param address - Address to query
     * @returns Account type code (0 = EOA/uninitialized, >0 = contract type)
     *
     * @remarks
     * Different contract types may have different codes.
     */
    public getAccountType(address: Address): u32 {
        return 0;
    }

    /**
     * Retrieves a historical block hash.
     *
     * @param blockNumber - Block number to query
     * @returns 32-byte block hash
     *
     * @warning Only recent blocks available (~256 blocks).
     *          Older blocks return zero hash.
     *          Do not use for randomness generation.
     *
     * @example
     * ```typescript
     * const oldBlock = Blockchain.block.number - 10;
     * const hash = Blockchain.getBlockHash(oldBlock);
     * ```
     */
    public getBlockHash(blockNumber: u64): Uint8Array {
        return new Uint8Array(32);
    }

    private createContractIfNotExists(): void {
        if (!this._contract) {
            throw new Revert('Contract is required');
        }

        if (!this._selfContract) {
            this._selfContract = this._contract();
        }
    }

    private _internalSetStorageAt(pointerHash: Uint8Array, value: Uint8Array): void {
        if (pointerHash.buffer.byteLength !== 32) {
            throw new Revert('Pointer must be 32 bytes long');
        }

        let finalValue: Uint8Array = value;
        if (value.buffer.byteLength !== 32) {
            // Auto-pad values shorter than 32 bytes
            finalValue = new Uint8Array(32);
            for (let i = 0; i < value.buffer.byteLength && i < 32; i++) {
                finalValue[i] = value[i];
            }
        }

        this.storage.set(pointerHash, finalValue);
<<<<<<< HEAD
=======
        storePointer(pointerHash.buffer, finalValue.buffer);
>>>>>>> 5f571523
    }

    private _internalSetTransientStorageAt(pointerHash: Uint8Array, value: Uint8Array): void {
        if (pointerHash.buffer.byteLength !== 32 || value.buffer.byteLength !== 32) {
            throw new Revert('Transient pointer and value must be 32 bytes long');
        }

        this.transientStorage.set(pointerHash, value);
    }

    private hasPointerStorageHash(pointer: Uint8Array): bool {
        if (pointer.buffer.byteLength !== 32) {
            throw new Revert('Pointer must be 32 bytes long');
        }

<<<<<<< HEAD
        return this.storage.has(pointer);
=======
        if (this.storage.has(pointer)) {
            return true;
        }

        const resultBuffer = new ArrayBuffer(32);
        loadPointer(pointer.buffer, resultBuffer);

        const value: Uint8Array = Uint8Array.wrap(resultBuffer);
        this.storage.set(pointer, value); // Cache for future reads

        return !eqUint(value, EMPTY_BUFFER);
>>>>>>> 5f571523
    }

    private hasPointerTransientStorageHash(pointer: Uint8Array): bool {
        if (pointer.buffer.byteLength !== 32) {
            throw new Revert('Transient pointer must be 32 bytes long');
        }

<<<<<<< HEAD
        return this.transientStorage.has(pointer);
=======
        if (this.transientStorage.has(pointer)) {
            return true;
        }

        const resultBuffer = new ArrayBuffer(32);
        tLoadPointer(pointer.buffer, resultBuffer);

        const value: Uint8Array = Uint8Array.wrap(resultBuffer);
        this.transientStorage.set(pointer, value); // Cache for future reads

        return !eqUint(value, EMPTY_BUFFER);
>>>>>>> 5f571523
    }
}<|MERGE_RESOLUTION|>--- conflicted
+++ resolved
@@ -52,7 +52,6 @@
     private transientStorage: MapUint8Array = new MapUint8Array();
     private _selfContract: Potential<OP_NET> = null;
     private _plugins: Plugin[] = [];
-<<<<<<< HEAD
 
     private _mockedCallResult: Uint8Array = new Uint8Array(1);
     private _mockedValidateBitcoinAddressResult: bool = false;
@@ -60,8 +59,6 @@
     private _mockedVerifySchnorrSignature: boolean = false;
     private _mockedOutputs: TransactionOutput[] = [];
 
-=======
->>>>>>> 5f571523
     private _network: Networks = Networks.Unknown;
 
     /**
@@ -325,7 +322,6 @@
         this.contract.onExecutionCompleted(selector, calldata);
     }
 
-<<<<<<< HEAD
     public clearMockedResults(): void {
         this._mockedCallResult = new Uint8Array(1);
         this._mockedValidateBitcoinAddressResult = false;
@@ -366,8 +362,8 @@
         //const writer = new BytesWriter(this._mockedOutputs.length * (2 + 2 + 8 + 64 + 8) + 2);
         const writer = new BytesWriter(
             this._mockedOutputs.length *
-                (U8_BYTE_LENGTH + U16_BYTE_LENGTH + U32_BYTE_LENGTH + 64 + U64_BYTE_LENGTH) +
-                U16_BYTE_LENGTH,
+            (U8_BYTE_LENGTH + U16_BYTE_LENGTH + U32_BYTE_LENGTH + 64 + U64_BYTE_LENGTH) +
+            U16_BYTE_LENGTH,
         );
         writer.writeU16(u16(this._mockedOutputs.length));
 
@@ -399,7 +395,6 @@
         this.storage.clear();
     }
 
-=======
     /**
      * Initializes the blockchain environment with runtime parameters.
      *
@@ -408,7 +403,6 @@
      * @remarks
      * Called automatically by the runtime to set up execution context.
      */
->>>>>>> 5f571523
     public setEnvironmentVariables(data: Uint8Array): void {
         const reader: BytesReader = new BytesReader(data);
 
@@ -424,12 +418,8 @@
         const chainId = reader.readBytes(32);
         const protocolId = reader.readBytes(32);
 
-<<<<<<< HEAD
         this._tx = new Transaction(caller, origin, txId, txHash, true);
 
-=======
-        this._tx = new Transaction(caller, origin, txId, txHash);
->>>>>>> 5f571523
         this._contractDeployer = contractDeployer;
         this._contractAddress = contractAddress;
         this._chainId = chainId;
@@ -438,15 +428,13 @@
         this._block = new Block(blockHash, blockNumber, blockMedianTime);
     }
 
-<<<<<<< HEAD
-    public call(destinationContract: Address, _calldata: BytesWriter, stopExecutionOnFailure: boolean = true,): BytesReader {
-=======
     /**
      * Executes a call to another contract with configurable failure handling.
      *
      * @param destinationContract - Target contract address
      * @param calldata - Encoded function call data
      * @param stopExecutionOnFailure - Whether to revert on call failure (default: true)
+     * @param failOnPurpose - Fail on purpose for testing
      * @returns CallResult with success flag and response data
      *
      * @example
@@ -479,8 +467,8 @@
         destinationContract: Address,
         calldata: BytesWriter,
         stopExecutionOnFailure: boolean = true,
+        failOnPurpose: boolean = false
     ): CallResult {
->>>>>>> 5f571523
         if (!destinationContract) {
             throw new Revert('Destination contract is required');
         }
@@ -508,12 +496,6 @@
         console.log(data);
     }
 
-<<<<<<< HEAD
-    public emit(_event: NetEvent): void {}
-
-    public validateBitcoinAddress(_address: string): bool {
-        return this._mockedValidateBitcoinAddressResult;
-=======
     /**
      * Emits a structured event for off-chain monitoring.
      *
@@ -538,17 +520,7 @@
      * Blockchain.emit(new TransferredEvent(operator, sender, recipient, value));
      * ```
      */
-    public emit(event: NetEvent): void {
-        const data = event.getEventData();
-        const writer = new BytesWriter(
-            String.UTF8.byteLength(event.eventType) + 8 + data.byteLength,
-        );
-
-        writer.writeStringWithLength(event.eventType);
-        writer.writeBytesWithLength(data);
-
-        emit(writer.getBuffer().buffer, writer.bufferLength());
-    }
+    public emit(event: NetEvent): void {}
 
     /**
      * Validates a Bitcoin address format for the current network.
@@ -568,12 +540,7 @@
      * ```
      */
     public validateBitcoinAddress(address: string): bool {
-        const writer = new BytesWriter(String.UTF8.byteLength(address));
-        writer.writeString(address);
-
-        const result = validateBitcoinAddress(writer.getBuffer().buffer, address.length);
-        return result === 1;
->>>>>>> 5f571523
+        return this._mockedValidateBitcoinAddressResult;
     }
 
     /**
@@ -600,31 +567,11 @@
      * ```
      */
     public deployContractFromExisting(
-        _existingAddress: Address,
-        _salt: u256,
+        existingAddress: Address,
+        salt: u256,
         calldata: BytesWriter,
     ): Address {
-<<<<<<< HEAD
         return this._mockedDeployContractResponse;
-=======
-        const resultAddressBuffer = new ArrayBuffer(ADDRESS_BYTE_LENGTH);
-        const callDataBuffer = calldata.getBuffer().buffer;
-
-        const status = deployFromAddress(
-            existingAddress.buffer,
-            salt.toUint8Array(true).buffer,
-            callDataBuffer,
-            callDataBuffer.byteLength,
-            resultAddressBuffer,
-        );
-
-        if (status !== 0) {
-            throw new Revert('Failed to deploy contract');
-        }
-
-        const contractAddressReader = new BytesReader(Uint8Array.wrap(resultAddressBuffer));
-        return contractAddressReader.readAddress();
->>>>>>> 5f571523
     }
 
     /**
@@ -739,16 +686,11 @@
      * ```
      */
     public verifySchnorrSignature(
-        _publicKey: Address,
-        _signature: Uint8Array,
-        _hash: Uint8Array,
+        publicKey: Address,
+        signature: Uint8Array,
+        hash: Uint8Array,
     ): boolean {
-<<<<<<< HEAD
         return this._mockedVerifySchnorrSignature;
-=======
-        const result: u32 = verifySchnorrSignature(publicKey.buffer, signature.buffer, hash.buffer);
-        return result === 1;
->>>>>>> 5f571523
     }
 
     /**
@@ -914,10 +856,6 @@
         }
 
         this.storage.set(pointerHash, finalValue);
-<<<<<<< HEAD
-=======
-        storePointer(pointerHash.buffer, finalValue.buffer);
->>>>>>> 5f571523
     }
 
     private _internalSetTransientStorageAt(pointerHash: Uint8Array, value: Uint8Array): void {
@@ -933,21 +871,7 @@
             throw new Revert('Pointer must be 32 bytes long');
         }
 
-<<<<<<< HEAD
         return this.storage.has(pointer);
-=======
-        if (this.storage.has(pointer)) {
-            return true;
-        }
-
-        const resultBuffer = new ArrayBuffer(32);
-        loadPointer(pointer.buffer, resultBuffer);
-
-        const value: Uint8Array = Uint8Array.wrap(resultBuffer);
-        this.storage.set(pointer, value); // Cache for future reads
-
-        return !eqUint(value, EMPTY_BUFFER);
->>>>>>> 5f571523
     }
 
     private hasPointerTransientStorageHash(pointer: Uint8Array): bool {
@@ -955,20 +879,6 @@
             throw new Revert('Transient pointer must be 32 bytes long');
         }
 
-<<<<<<< HEAD
         return this.transientStorage.has(pointer);
-=======
-        if (this.transientStorage.has(pointer)) {
-            return true;
-        }
-
-        const resultBuffer = new ArrayBuffer(32);
-        tLoadPointer(pointer.buffer, resultBuffer);
-
-        const value: Uint8Array = Uint8Array.wrap(resultBuffer);
-        this.transientStorage.set(pointer, value); // Cache for future reads
-
-        return !eqUint(value, EMPTY_BUFFER);
->>>>>>> 5f571523
     }
 }