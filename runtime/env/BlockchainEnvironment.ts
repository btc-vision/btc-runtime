--- conflicted
+++ resolved
@@ -10,13 +10,10 @@
 import { sha256 } from './global';
 import { eqUint, MapUint8Array } from '../generic/MapUint8Array';
 import { EMPTY_BUFFER } from '../math/bytes';
-<<<<<<< HEAD
+import { Plugin } from '../plugins/Plugin';
+import { Calldata } from '../types';
 import { TransactionOutput } from './classes/UTXO';
 import { Revert } from '../types/Revert';
-=======
-import { Plugin } from '../plugins/Plugin';
-import { Calldata } from '../types';
->>>>>>> 4fa1a1c1
 
 export * from '../env/global';
 
@@ -106,7 +103,40 @@
         return this._contractAddress as Address;
     }
 
-<<<<<<< HEAD
+    public registerPlugin(plugin: Plugin): void {
+        this._plugins.push(plugin);
+    }
+
+    public onDeployment(calldata: Calldata): void {
+        for (let i: i32 = 0; i < this._plugins.length; i++) {
+            const plugin = this._plugins[i];
+
+            plugin.onDeployment(calldata);
+        }
+
+        this.contract.onDeployment(calldata);
+    }
+
+    public onExecutionStarted(): void {
+        for (let i: i32 = 0; i < this._plugins.length; i++) {
+            const plugin = this._plugins[i];
+
+            plugin.onExecutionStarted();
+        }
+
+        this.contract.onExecutionStarted();
+    }
+
+    public onExecutionCompleted(): void {
+        for (let i: i32 = 0; i < this._plugins.length; i++) {
+            const plugin = this._plugins[i];
+
+            plugin.onExecutionCompleted();
+        }
+
+        this.contract.onExecutionCompleted();
+    }
+
     public clearMockedResults(): void {
         this._mockedCallResult = new Uint8Array(1);
         this._mockedValidateBitcoinAddressResult = false;
@@ -160,40 +190,6 @@
 
     public clearStorage(): void {
         this.storage.clear();
-=======
-    public registerPlugin(plugin: Plugin): void {
-        this._plugins.push(plugin);
-    }
-
-    public onDeployment(calldata: Calldata): void {
-        for (let i: i32 = 0; i < this._plugins.length; i++) {
-            const plugin = this._plugins[i];
-
-            plugin.onDeployment(calldata);
-        }
-
-        this.contract.onDeployment(calldata);
-    }
-
-    public onExecutionStarted(): void {
-        for (let i: i32 = 0; i < this._plugins.length; i++) {
-            const plugin = this._plugins[i];
-
-            plugin.onExecutionStarted();
-        }
-
-        this.contract.onExecutionStarted();
-    }
-
-    public onExecutionCompleted(): void {
-        for (let i: i32 = 0; i < this._plugins.length; i++) {
-            const plugin = this._plugins[i];
-
-            plugin.onExecutionCompleted();
-        }
-
-        this.contract.onExecutionCompleted();
->>>>>>> 4fa1a1c1
     }
 
     public setEnvironmentVariables(data: Uint8Array): void {
