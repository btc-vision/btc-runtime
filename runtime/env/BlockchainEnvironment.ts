--- conflicted
+++ resolved
@@ -200,17 +200,7 @@
         const caller = reader.readAddress();
         const origin = reader.readAddress();
 
-<<<<<<< HEAD
-        this._tx = new Transaction(
-            caller,
-            origin,
-            txId,
-            txHash,
-            true,
-        );
-=======
-        this._tx = new Transaction(caller, origin, txId, txHash);
->>>>>>> 1002765e
+        this._tx = new Transaction(caller, origin, txId, txHash, true);
 
         this._contractDeployer = contractDeployer;
         this._contractAddress = contractAddress;
@@ -223,28 +213,7 @@
             throw new Revert('Destination contract is required');
         }
 
-<<<<<<< HEAD
         return new BytesReader(this._mockedCallResult);
-=======
-        const resultLengthBuffer = new ArrayBuffer(32);
-        const status = callContract(
-            destinationContract.buffer,
-            calldata.getBuffer().buffer,
-            calldata.bufferLength(),
-            resultLengthBuffer,
-        );
-
-        const reader = new BytesReader(Uint8Array.wrap(resultLengthBuffer));
-        const resultLength = reader.readU32(true);
-        const resultBuffer = new ArrayBuffer(resultLength);
-        getCallResult(0, resultLength, resultBuffer);
-
-        if (status !== 0) {
-            env_exit(status, resultBuffer, resultLength);
-        }
-
-        return new BytesReader(Uint8Array.wrap(resultBuffer));
->>>>>>> 1002765e
     }
 
     public log(data: string): void {
