--- conflicted
+++ resolved
@@ -7,26 +7,6 @@
 import { Address } from '../types/Address';
 import { Block } from './classes/Block';
 import { Transaction } from './classes/Transaction';
-<<<<<<< HEAD
-=======
-import {
-    callContract,
-    deployFromAddress,
-    emit,
-    env_exit,
-    getAccountType,
-    getBlockHash,
-    getCallResult,
-    loadPointer,
-    log,
-    sha256,
-    storePointer,
-    tLoadPointer,
-    tStorePointer,
-    validateBitcoinAddress,
-    verifySignature,
-} from './global';
->>>>>>> 92b6046c
 import { eqUint, MapUint8Array } from '../generic/MapUint8Array';
 import { EMPTY_BUFFER } from '../math/bytes';
 import { Plugin } from '../plugins/Plugin';
@@ -35,7 +15,13 @@
 import { Revert } from '../types/Revert';
 import { Selector } from '../math/abi';
 import { sha256 } from './global';
-import { U16_BYTE_LENGTH, U32_BYTE_LENGTH, U64_BYTE_LENGTH, U8_BYTE_LENGTH } from '../utils';
+import {
+    ADDRESS_BYTE_LENGTH,
+    U16_BYTE_LENGTH,
+    U32_BYTE_LENGTH,
+    U64_BYTE_LENGTH,
+    U8_BYTE_LENGTH,
+} from '../utils';
 import { Network, Networks } from '../script/Networks';
 import { ExtendedAddress } from '../types/ExtendedAddress';
 import { SignaturesMethods } from './consensus/Signatures';
@@ -450,14 +436,9 @@
         const tweakedPublicKey = reader.readBytesArray(ADDRESS_BYTE_LENGTH);
         const consensusFlags = reader.readU64();
 
-<<<<<<< HEAD
-        this._tx = new Transaction(caller, origin, txId, txHash, true);
-
-=======
         const originAddress = new ExtendedAddress(tweakedPublicKey, origin);
 
-        this._tx = new Transaction(caller, originAddress, txId, txHash, consensusFlags);
->>>>>>> 92b6046c
+        this._tx = new Transaction(caller, originAddress, txId, txHash, consensusFlags, true);
         this._contractDeployer = contractDeployer;
         this._contractAddress = contractAddress;
         this._chainId = chainId;
@@ -732,9 +713,6 @@
         signature: Uint8Array,
         hash: Uint8Array,
     ): boolean {
-<<<<<<< HEAD
-        return this._mockedVerifySchnorrSignature;
-=======
         WARNING(
             'verifySchnorrSignature is deprecated. Use verifySignature() for consensus-aware signature verification and quantum resistance support.',
         );
@@ -807,19 +785,7 @@
             throw new Revert(`Invalid hash length. Expected 32, got ${hash.length}`);
         }
 
-        const writer = new BytesWriter(2 + publicKey.length);
-        writer.writeU8(<u8>SignaturesMethods.MLDSA);
-        writer.writeU8(<u8>level);
-        writer.writeBytes(publicKey);
-
-        const result: u32 = verifySignature(
-            writer.getBuffer().buffer,
-            signature.buffer,
-            hash.buffer,
-        );
-
-        return result === 1;
->>>>>>> 92b6046c
+        return this._mockedVerifySchnorrSignature;
     }
 
     /**
@@ -1051,17 +1017,7 @@
             throw new Revert(`Invalid hash length. Expected 32, got ${hash.length}`);
         }
 
-        const writer = new BytesWriter(1 + ADDRESS_BYTE_LENGTH);
-        writer.writeU8(<u8>SignaturesMethods.Schnorr);
-        writer.writeAddress(publicKey);
-
-        const result: u32 = verifySignature(
-            writer.getBuffer().buffer,
-            signature.buffer,
-            hash.buffer,
-        );
-
-        return result === 1;
+        return this._mockedVerifySchnorrSignature;
     }
 
     private createContractIfNotExists(): void {
