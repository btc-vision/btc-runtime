import { Address } from '../../types/Address';
import { TransactionInput, TransactionOutput } from './UTXO';
import { Potential } from '../../lang/Definitions';
import { BytesReader } from '../../buffer/BytesReader';
import { getInputsSize, getOutputsSize, inputs, outputs } from '../global';

@final
export class Transaction {
    public constructor(
        public readonly sender: Address, // "immediate caller"
        public readonly origin: Address, // "leftmost thing in the call chain"
<<<<<<< HEAD
        public readonly id: Uint8Array,
        public readonly disableCache: bool = false,
=======
        public readonly hash: Uint8Array,
>>>>>>> 2865d608
    ) {
    }

    private _inputs: Potential<TransactionInput[]> = null;

    public get inputs(): TransactionInput[] {
        if (!this._inputs) {
            const inputs = this.loadInputs();
            this._inputs = inputs;

            return inputs;
        }

        return this._inputs as TransactionInput[];
    }

    private _outputs: Potential<TransactionOutput[]> = null;

    public get outputs(): TransactionOutput[] {
        if (this.disableCache) {
            return this.loadOutputs();
        } else {
            if (!this._outputs) {
                const outputs = this.loadOutputs();
                this._outputs = outputs;

                return outputs;
            }

            return this._outputs as TransactionOutput[];
        }
    }

    private loadInputs(): TransactionInput[] {
        const inputsSize = getInputsSize();
        let resultBuffer = new ArrayBuffer(inputsSize);
        inputs(resultBuffer);

        const reader = new BytesReader(Uint8Array.wrap(resultBuffer));
        return reader.readTransactionInputs();
    }

    private loadOutputs(): TransactionOutput[] {
        const outputsSize = getOutputsSize();
        let resultBuffer = new ArrayBuffer(outputsSize);
        outputs(resultBuffer);

        const reader = new BytesReader(Uint8Array.wrap(resultBuffer));
        return reader.readTransactionOutputs();
    }
}<|MERGE_RESOLUTION|>--- conflicted
+++ resolved
@@ -9,12 +9,8 @@
     public constructor(
         public readonly sender: Address, // "immediate caller"
         public readonly origin: Address, // "leftmost thing in the call chain"
-<<<<<<< HEAD
-        public readonly id: Uint8Array,
+        public readonly hash: Uint8Array,
         public readonly disableCache: bool = false,
-=======
-        public readonly hash: Uint8Array,
->>>>>>> 2865d608
     ) {
     }
 
@@ -49,20 +45,12 @@
     }
 
     private loadInputs(): TransactionInput[] {
-        const inputsSize = getInputsSize();
-        let resultBuffer = new ArrayBuffer(inputsSize);
-        inputs(resultBuffer);
-
-        const reader = new BytesReader(Uint8Array.wrap(resultBuffer));
+        const reader = new BytesReader(inputs());
         return reader.readTransactionInputs();
     }
 
     private loadOutputs(): TransactionOutput[] {
-        const outputsSize = getOutputsSize();
-        let resultBuffer = new ArrayBuffer(outputsSize);
-        outputs(resultBuffer);
-
-        const reader = new BytesReader(Uint8Array.wrap(resultBuffer));
+        const reader = new BytesReader(outputs());
         return reader.readTransactionOutputs();
     }
 }