--- conflicted
+++ resolved
@@ -1,10 +1,7 @@
 import { u256 } from '@btc-vision/as-bignum/assembly';
 import { encodeSelector, Selector } from '../math/abi';
 import { Address } from '../types/Address';
-<<<<<<< HEAD
-=======
 import { ADDRESS_BYTE_LENGTH, SELECTOR_BYTE_LENGTH, U256_BYTE_LENGTH, U32_BYTE_LENGTH } from '../utils';
->>>>>>> 1f453c96
 
 export const SafeTransferSignature = 'safeTransfer(address,uint256,bytes)';
 export const SafeTransferFromSignature = 'safeTransferFrom(address,address,uint256,bytes)';
@@ -36,37 +33,11 @@
         this.safeTransferFromCalled = false;
     }
 
-    public static safeTransfer(token: Address, to: Address, amount: u256): void {
+    public static safeTransfer(token: Address, to: Address, amount: u256, data: Uint8Array = new Uint8Array(0)): void {
         this.safeTransferCalled = true;
     }
 
-<<<<<<< HEAD
-    public static safeTransferFrom(token: Address, from: Address, to: Address, amount: u256): void {
+    public static safeTransferFrom(token: Address, from: Address, to: Address, amount: u256, data: Uint8Array = new Uint8Array(0)): void {
         this.safeTransferFromCalled = true;
-=======
-    public static safeTransfer(token: Address, to: Address, amount: u256, data: Uint8Array = new Uint8Array(0)): void {
-        const calldata = new BytesWriter(
-            SELECTOR_BYTE_LENGTH + ADDRESS_BYTE_LENGTH + U256_BYTE_LENGTH + U32_BYTE_LENGTH + data.length,
-        );
-        calldata.writeSelector(this.TRANSFER_SELECTOR);
-        calldata.writeAddress(to);
-        calldata.writeU256(amount);
-        calldata.writeBytesWithLength(data);
-
-        Blockchain.call(token, calldata);
-    }
-
-    public static safeTransferFrom(token: Address, from: Address, to: Address, amount: u256, data: Uint8Array = new Uint8Array(0)): void {
-        const calldata = new BytesWriter(
-            SELECTOR_BYTE_LENGTH + ADDRESS_BYTE_LENGTH * 2 + U256_BYTE_LENGTH + U32_BYTE_LENGTH + data.length,
-        );
-        calldata.writeSelector(this.TRANSFER_FROM_SELECTOR);
-        calldata.writeAddress(from);
-        calldata.writeAddress(to);
-        calldata.writeU256(amount);
-        calldata.writeBytesWithLength(data);
-
-        Blockchain.call(token, calldata);
->>>>>>> 1f453c96
     }
 }