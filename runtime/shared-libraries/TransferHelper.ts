import { u256 } from '@btc-vision/as-bignum/assembly';
import { encodeSelector, Selector } from '../math/abi';
import { Address } from '../types/Address';
import {
    ADDRESS_BYTE_LENGTH,
    SELECTOR_BYTE_LENGTH,
    U256_BYTE_LENGTH,
    U32_BYTE_LENGTH,
} from '../utils';

export const SafeTransferSignature = 'safeTransfer(address,uint256,bytes)';
export const SafeTransferFromSignature = 'safeTransferFrom(address,address,uint256,bytes)';
export const IncreaseAllowanceSignature = 'increaseAllowance(address,uint256)';
export const DecreaseAllowanceSignature = 'decreaseAllowance(address,uint256)';
export const BurnSignature = 'burn(uint256)';

export class TransferHelper {
    public static safeTransferCalled: boolean = false;
    public static safeTransferFromCalled: boolean = false;

    public static get INCREASE_ALLOWANCE_SELECTOR(): Selector {
        return encodeSelector(IncreaseAllowanceSignature);
    }

    public static get DECREASE_ALLOWANCE_SELECTOR(): Selector {
        return encodeSelector(DecreaseAllowanceSignature);
    }

    public static get TRANSFER_SELECTOR(): Selector {
        return encodeSelector(SafeTransferSignature);
    }

    public static get TRANSFER_FROM_SELECTOR(): Selector {
        return encodeSelector(SafeTransferFromSignature);
    }

    public static clearMockedResults(): void {
        this.safeTransferCalled = false;
        this.safeTransferFromCalled = false;
    }

<<<<<<< HEAD
    public static safeTransfer(token: Address, to: Address, amount: u256, data: Uint8Array = new Uint8Array(0)): void {
        this.safeTransferCalled = true;
    }

    public static safeTransferFrom(token: Address, from: Address, to: Address, amount: u256, data: Uint8Array = new Uint8Array(0)): void {
        this.safeTransferFromCalled = true;
=======
    public static safeTransfer(
        token: Address,
        to: Address,
        amount: u256,
        data: Uint8Array = new Uint8Array(0),
    ): void {
        const calldata = new BytesWriter(
            SELECTOR_BYTE_LENGTH +
                ADDRESS_BYTE_LENGTH +
                U256_BYTE_LENGTH +
                U32_BYTE_LENGTH +
                data.length,
        );
        calldata.writeSelector(this.TRANSFER_SELECTOR);
        calldata.writeAddress(to);
        calldata.writeU256(amount);
        calldata.writeBytesWithLength(data);

        Blockchain.call(token, calldata);
    }

    /**
     * Burns the specified amount of tokens from the contract.
     * This function is used to destroy tokens, reducing the total supply.
     * @param token The address of the token contract.
     * @param amount The amount of tokens to burn.
     */
    public static burn(token: Address, amount: u256): void {
        const calldata = new BytesWriter(SELECTOR_BYTE_LENGTH + U256_BYTE_LENGTH);
        calldata.writeSelector(encodeSelector(BurnSignature));
        calldata.writeU256(amount);

        Blockchain.call(token, calldata);
    }

    public static safeTransferFrom(
        token: Address,
        from: Address,
        to: Address,
        amount: u256,
        data: Uint8Array = new Uint8Array(0),
    ): void {
        const calldata = new BytesWriter(
            SELECTOR_BYTE_LENGTH +
                ADDRESS_BYTE_LENGTH * 2 +
                U256_BYTE_LENGTH +
                U32_BYTE_LENGTH +
                data.length,
        );
        calldata.writeSelector(this.TRANSFER_FROM_SELECTOR);
        calldata.writeAddress(from);
        calldata.writeAddress(to);
        calldata.writeU256(amount);
        calldata.writeBytesWithLength(data);

        Blockchain.call(token, calldata);
>>>>>>> e5f8fadd
    }
}<|MERGE_RESOLUTION|>--- conflicted
+++ resolved
@@ -16,6 +16,7 @@
 
 export class TransferHelper {
     public static safeTransferCalled: boolean = false;
+    public static calledBurn: boolean = false;
     public static safeTransferFromCalled: boolean = false;
 
     public static get INCREASE_ALLOWANCE_SELECTOR(): Selector {
@@ -39,33 +40,8 @@
         this.safeTransferFromCalled = false;
     }
 
-<<<<<<< HEAD
     public static safeTransfer(token: Address, to: Address, amount: u256, data: Uint8Array = new Uint8Array(0)): void {
         this.safeTransferCalled = true;
-    }
-
-    public static safeTransferFrom(token: Address, from: Address, to: Address, amount: u256, data: Uint8Array = new Uint8Array(0)): void {
-        this.safeTransferFromCalled = true;
-=======
-    public static safeTransfer(
-        token: Address,
-        to: Address,
-        amount: u256,
-        data: Uint8Array = new Uint8Array(0),
-    ): void {
-        const calldata = new BytesWriter(
-            SELECTOR_BYTE_LENGTH +
-                ADDRESS_BYTE_LENGTH +
-                U256_BYTE_LENGTH +
-                U32_BYTE_LENGTH +
-                data.length,
-        );
-        calldata.writeSelector(this.TRANSFER_SELECTOR);
-        calldata.writeAddress(to);
-        calldata.writeU256(amount);
-        calldata.writeBytesWithLength(data);
-
-        Blockchain.call(token, calldata);
     }
 
     /**
@@ -75,34 +51,10 @@
      * @param amount The amount of tokens to burn.
      */
     public static burn(token: Address, amount: u256): void {
-        const calldata = new BytesWriter(SELECTOR_BYTE_LENGTH + U256_BYTE_LENGTH);
-        calldata.writeSelector(encodeSelector(BurnSignature));
-        calldata.writeU256(amount);
-
-        Blockchain.call(token, calldata);
+        this.calledBurn = true;
     }
 
-    public static safeTransferFrom(
-        token: Address,
-        from: Address,
-        to: Address,
-        amount: u256,
-        data: Uint8Array = new Uint8Array(0),
-    ): void {
-        const calldata = new BytesWriter(
-            SELECTOR_BYTE_LENGTH +
-                ADDRESS_BYTE_LENGTH * 2 +
-                U256_BYTE_LENGTH +
-                U32_BYTE_LENGTH +
-                data.length,
-        );
-        calldata.writeSelector(this.TRANSFER_FROM_SELECTOR);
-        calldata.writeAddress(from);
-        calldata.writeAddress(to);
-        calldata.writeU256(amount);
-        calldata.writeBytesWithLength(data);
-
-        Blockchain.call(token, calldata);
->>>>>>> e5f8fadd
+    public static safeTransferFrom(token: Address, from: Address, to: Address, amount: u256, data: Uint8Array = new Uint8Array(0)): void {
+        this.safeTransferFromCalled = true;
     }
 }