import { u256 } from '@btc-vision/as-bignum/assembly';
import { encodeSelector, Selector } from '../math/abi';
import { Address } from '../types/Address';
<<<<<<< HEAD
=======
import { ADDRESS_BYTE_LENGTH, SELECTOR_BYTE_LENGTH, U256_BYTE_LENGTH } from '../utils';
>>>>>>> 4e17e3b9

export const SafeTransferSignature = 'safeTransfer(address,uint256,bytes)';
export const SafeTransferFromSignature = 'safeTransferFrom(address,address,uint256,bytes)';
export const IncreaseAllowanceSignature = 'increaseAllowance(address,uint256)';
export const DecreaseAllowanceSignature = 'decreaseAllowance(address,uint256)';

export class TransferHelper {
<<<<<<< HEAD
    public static safeTransferCalled: boolean = false;
    public static safeTransferFromCalled: boolean = false;

    public static get APPROVE_SELECTOR(): Selector {
        return encodeSelector(ApproveStr);
=======
    public static get INCREASE_ALLOWANCE_SELECTOR(): Selector {
        return encodeSelector(IncreaseAllowanceSignature);
    }

    public static get DECREASE_ALLOWANCE_SELECTOR(): Selector {
        return encodeSelector(DecreaseAllowanceSignature);
>>>>>>> 4e17e3b9
    }

    public static get TRANSFER_SELECTOR(): Selector {
        return encodeSelector(SafeTransferSignature);
    }

    public static get TRANSFER_FROM_SELECTOR(): Selector {
        return encodeSelector(SafeTransferFromSignature);
    }

<<<<<<< HEAD
    public static clearMockedResults(): void {
        this.safeTransferCalled = false;
        this.safeTransferFromCalled = false;
    }

    public static safeApprove(token: Address, spender: Address, amount: u256): void {
        /*const calldata = new BytesWriter(
=======
    public static safeIncreaseAllowance(token: Address, spender: Address, amount: u256): void {
        const calldata = new BytesWriter(
>>>>>>> 4e17e3b9
            SELECTOR_BYTE_LENGTH + ADDRESS_BYTE_LENGTH + U256_BYTE_LENGTH,
        );
        calldata.writeSelector(this.INCREASE_ALLOWANCE_SELECTOR);
        calldata.writeAddress(spender);
        calldata.writeU256(amount);

        Blockchain.call(token, calldata);
    }

<<<<<<< HEAD
        if (!isOk) {
            throw new Revert(`TransferHelper: APPROVE_FAILED`);
        }*/
    }

    public static safeTransfer(token: Address, to: Address, amount: u256): void {
        /*const calldata = new BytesWriter(
=======
    public static safeDecreaseAllowance(token: Address, spender: Address, amount: u256): void {
        const calldata = new BytesWriter(
            SELECTOR_BYTE_LENGTH + ADDRESS_BYTE_LENGTH + U256_BYTE_LENGTH,
        );
        calldata.writeSelector(this.DECREASE_ALLOWANCE_SELECTOR);
        calldata.writeAddress(spender);
        calldata.writeU256(amount);

        Blockchain.call(token, calldata);
    }

    public static safeTransfer(token: Address, to: Address, amount: u256, data: Uint8Array = new Uint8Array(0)): void {
        const calldata = new BytesWriter(
>>>>>>> 4e17e3b9
            SELECTOR_BYTE_LENGTH + ADDRESS_BYTE_LENGTH + U256_BYTE_LENGTH,
        );
        calldata.writeSelector(this.TRANSFER_SELECTOR);
        calldata.writeAddress(to);
        calldata.writeU256(amount);
        calldata.writeBytesWithLength(data);

<<<<<<< HEAD
        const response = Blockchain.call(token, calldata);
        const isOk = response.readBoolean();

        if (!isOk) {
            throw new Revert(`TransferHelper: TRANSFER_FAILED`);
        }*/
        this.safeTransferCalled = true;
    }

    public static safeTransferFrom(token: Address, from: Address, to: Address, amount: u256): void {
        /*const calldata = new BytesWriter(
=======
        Blockchain.call(token, calldata);
    }

    public static safeTransferFrom(token: Address, from: Address, to: Address, amount: u256, data: Uint8Array = new Uint8Array(0)): void {
        const calldata = new BytesWriter(
>>>>>>> 4e17e3b9
            SELECTOR_BYTE_LENGTH + ADDRESS_BYTE_LENGTH * 2 + U256_BYTE_LENGTH,
        );

        calldata.writeSelector(this.TRANSFER_FROM_SELECTOR);
        calldata.writeAddress(from);
        calldata.writeAddress(to);
        calldata.writeU256(amount);
        calldata.writeBytesWithLength(data);

<<<<<<< HEAD
        const response = Blockchain.call(token, calldata);
        const isOk = response.readBoolean();

        if (!isOk) {
            throw new Revert(`TransferHelper: TRANSFER_FROM_FAILED`);
        }*/
        this.safeTransferFromCalled = true;
=======
        Blockchain.call(token, calldata);
>>>>>>> 4e17e3b9
    }
}<|MERGE_RESOLUTION|>--- conflicted
+++ resolved
@@ -1,10 +1,6 @@
 import { u256 } from '@btc-vision/as-bignum/assembly';
 import { encodeSelector, Selector } from '../math/abi';
 import { Address } from '../types/Address';
-<<<<<<< HEAD
-=======
-import { ADDRESS_BYTE_LENGTH, SELECTOR_BYTE_LENGTH, U256_BYTE_LENGTH } from '../utils';
->>>>>>> 4e17e3b9
 
 export const SafeTransferSignature = 'safeTransfer(address,uint256,bytes)';
 export const SafeTransferFromSignature = 'safeTransferFrom(address,address,uint256,bytes)';
@@ -12,20 +8,15 @@
 export const DecreaseAllowanceSignature = 'decreaseAllowance(address,uint256)';
 
 export class TransferHelper {
-<<<<<<< HEAD
     public static safeTransferCalled: boolean = false;
     public static safeTransferFromCalled: boolean = false;
 
-    public static get APPROVE_SELECTOR(): Selector {
-        return encodeSelector(ApproveStr);
-=======
     public static get INCREASE_ALLOWANCE_SELECTOR(): Selector {
         return encodeSelector(IncreaseAllowanceSignature);
     }
 
     public static get DECREASE_ALLOWANCE_SELECTOR(): Selector {
         return encodeSelector(DecreaseAllowanceSignature);
->>>>>>> 4e17e3b9
     }
 
     public static get TRANSFER_SELECTOR(): Selector {
@@ -36,95 +27,16 @@
         return encodeSelector(SafeTransferFromSignature);
     }
 
-<<<<<<< HEAD
     public static clearMockedResults(): void {
         this.safeTransferCalled = false;
         this.safeTransferFromCalled = false;
     }
 
-    public static safeApprove(token: Address, spender: Address, amount: u256): void {
-        /*const calldata = new BytesWriter(
-=======
-    public static safeIncreaseAllowance(token: Address, spender: Address, amount: u256): void {
-        const calldata = new BytesWriter(
->>>>>>> 4e17e3b9
-            SELECTOR_BYTE_LENGTH + ADDRESS_BYTE_LENGTH + U256_BYTE_LENGTH,
-        );
-        calldata.writeSelector(this.INCREASE_ALLOWANCE_SELECTOR);
-        calldata.writeAddress(spender);
-        calldata.writeU256(amount);
-
-        Blockchain.call(token, calldata);
-    }
-
-<<<<<<< HEAD
-        if (!isOk) {
-            throw new Revert(`TransferHelper: APPROVE_FAILED`);
-        }*/
-    }
-
     public static safeTransfer(token: Address, to: Address, amount: u256): void {
-        /*const calldata = new BytesWriter(
-=======
-    public static safeDecreaseAllowance(token: Address, spender: Address, amount: u256): void {
-        const calldata = new BytesWriter(
-            SELECTOR_BYTE_LENGTH + ADDRESS_BYTE_LENGTH + U256_BYTE_LENGTH,
-        );
-        calldata.writeSelector(this.DECREASE_ALLOWANCE_SELECTOR);
-        calldata.writeAddress(spender);
-        calldata.writeU256(amount);
-
-        Blockchain.call(token, calldata);
-    }
-
-    public static safeTransfer(token: Address, to: Address, amount: u256, data: Uint8Array = new Uint8Array(0)): void {
-        const calldata = new BytesWriter(
->>>>>>> 4e17e3b9
-            SELECTOR_BYTE_LENGTH + ADDRESS_BYTE_LENGTH + U256_BYTE_LENGTH,
-        );
-        calldata.writeSelector(this.TRANSFER_SELECTOR);
-        calldata.writeAddress(to);
-        calldata.writeU256(amount);
-        calldata.writeBytesWithLength(data);
-
-<<<<<<< HEAD
-        const response = Blockchain.call(token, calldata);
-        const isOk = response.readBoolean();
-
-        if (!isOk) {
-            throw new Revert(`TransferHelper: TRANSFER_FAILED`);
-        }*/
         this.safeTransferCalled = true;
     }
 
     public static safeTransferFrom(token: Address, from: Address, to: Address, amount: u256): void {
-        /*const calldata = new BytesWriter(
-=======
-        Blockchain.call(token, calldata);
-    }
-
-    public static safeTransferFrom(token: Address, from: Address, to: Address, amount: u256, data: Uint8Array = new Uint8Array(0)): void {
-        const calldata = new BytesWriter(
->>>>>>> 4e17e3b9
-            SELECTOR_BYTE_LENGTH + ADDRESS_BYTE_LENGTH * 2 + U256_BYTE_LENGTH,
-        );
-
-        calldata.writeSelector(this.TRANSFER_FROM_SELECTOR);
-        calldata.writeAddress(from);
-        calldata.writeAddress(to);
-        calldata.writeU256(amount);
-        calldata.writeBytesWithLength(data);
-
-<<<<<<< HEAD
-        const response = Blockchain.call(token, calldata);
-        const isOk = response.readBoolean();
-
-        if (!isOk) {
-            throw new Revert(`TransferHelper: TRANSFER_FROM_FAILED`);
-        }*/
         this.safeTransferFromCalled = true;
-=======
-        Blockchain.call(token, calldata);
->>>>>>> 4e17e3b9
     }
 }