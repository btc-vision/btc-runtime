import { Revert } from '../types/Revert';

export function revertOnError(message: string, fileName: string, line: u32, column: u32): void {
<<<<<<< HEAD
    throw new Revert(`UNIT TEST ONLY, METHOD NOT DEFINED.`);
=======
    const selector = 0x63739d5c; // Error(string)

    const revertMessage = `${message} at ${fileName}:${line}:${column}`;

    const length = revertMessage.length;

    const arrayBuffer = new ArrayBuffer(4 + length + 4);
    const writer = new DataView(arrayBuffer);

    writer.setUint32(0, selector, false);
    writer.setUint32(4, length, false);

    for (let i = 0; i < length; i++) {
        writer.setUint8(8 + i, <u8>revertMessage.charCodeAt(i));
    }

    env_exit(1, arrayBuffer, arrayBuffer.byteLength);
>>>>>>> 4afa6435
}<|MERGE_RESOLUTION|>--- conflicted
+++ resolved
@@ -1,25 +1,5 @@
 import { Revert } from '../types/Revert';
 
 export function revertOnError(message: string, fileName: string, line: u32, column: u32): void {
-<<<<<<< HEAD
     throw new Revert(`UNIT TEST ONLY, METHOD NOT DEFINED.`);
-=======
-    const selector = 0x63739d5c; // Error(string)
-
-    const revertMessage = `${message} at ${fileName}:${line}:${column}`;
-
-    const length = revertMessage.length;
-
-    const arrayBuffer = new ArrayBuffer(4 + length + 4);
-    const writer = new DataView(arrayBuffer);
-
-    writer.setUint32(0, selector, false);
-    writer.setUint32(4, length, false);
-
-    for (let i = 0; i < length; i++) {
-        writer.setUint8(8 + i, <u8>revertMessage.charCodeAt(i));
-    }
-
-    env_exit(1, arrayBuffer, arrayBuffer.byteLength);
->>>>>>> 4afa6435
 }