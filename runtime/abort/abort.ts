--- conflicted
+++ resolved
@@ -1,11 +1,6 @@
-<<<<<<< HEAD
-import { BytesWriter } from '../buffer/BytesWriter';
-import { env_exit } from '../env/global';
-=======
-import { env_revert } from '../env/global';
 import { DataView } from 'dataview';
 import { ArrayBuffer } from 'arraybuffer';
->>>>>>> 5e708fce
+import { env_exit } from '../env/global';
 
 export function revertOnError(message: string, fileName: string, line: u32, column: u32): void {
     const selector = 0x63739d5c; // Error(string)
@@ -26,10 +21,5 @@
         writer.setUint8(6 + i, <u8>revertMessage.charCodeAt(i));
     }
 
-<<<<<<< HEAD
-    const buffer = writer.getBuffer().buffer;
-    env_exit(1, buffer, buffer.byteLength);
-=======
-    env_revert(arrayBuffer, arrayBuffer.byteLength);
->>>>>>> 5e708fce
+    env_exit(1, arrayBuffer, arrayBuffer.byteLength);
 }